--- conflicted
+++ resolved
@@ -226,13 +226,6 @@
 /// removed when this function returns. Otherwise, the stack space used for
 /// these static_inits is wasted.
 #[inline(never)]
-<<<<<<< HEAD
-unsafe fn create_peripherals() -> &'static mut Nrf52840DefaultPeripherals<'static> {
-    let ieee802154_ack_buf = static_init!(
-        [u8; nrf52840::ieee802154_radio::ACK_BUF_SIZE],
-        [0; nrf52840::ieee802154_radio::ACK_BUF_SIZE]
-    );
-=======
 pub unsafe fn start() -> (
     &'static kernel::Kernel,
     Platform,
@@ -240,7 +233,11 @@
 ) {
     nrf52840::init();
 
->>>>>>> 0a2b74eb
+    let ieee802154_ack_buf = static_init!(
+        [u8; nrf52840::ieee802154_radio::ACK_BUF_SIZE],
+        [0; nrf52840::ieee802154_radio::ACK_BUF_SIZE]
+    );
+
     // Initialize chip peripheral drivers
     let nrf52840_peripherals = static_init!(
         Nrf52840DefaultPeripherals,
